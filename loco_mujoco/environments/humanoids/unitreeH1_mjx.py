--- conflicted
+++ resolved
@@ -62,7 +62,7 @@
         #                         rgba=[1.0, 1.0, 1.0, 0.2], contype=1, conaffinity=1)
         # front_foot_attr_1 = dict(type="sphere", pos=[0.14, 0.03, -0.06], size=[0.001],
         #                          rgba=[1.0, 1.0, 1.0, 0.2], contype=1, conaffinity=1)
-        # front_foot_attr_2 = dict(type="sphere", pos=[0.14, 0.03, -0.06], size=[0.001],
+        # front_foot_attr_2 = dict(type="sphere", pos=[0.14, -0.03, -0.06], size=[0.001],
         #                          rgba=[1.0, 1.0, 1.0, 0.2], contype=1, conaffinity=1)
         #
         # r_foot_b = xml_handle.find("body", "right_ankle_link")
@@ -71,38 +71,11 @@
         # r_foot_b.add("geom", name="right_foot3", **front_foot_attr_1)
         # r_foot_b.add("geom", name="right_foot4", **front_foot_attr_2)
         #
-<<<<<<< HEAD
-        # l_foot_b = xml_handle.find("body", "left_ankle_link")
-        # l_foot_b.add("geom", name="left_foot1", **back_foot_attr)
-        # l_foot_b.add("geom", name="left_foot2", **front_foot_attr)
-
-        back_foot_attr_1 = dict(type="sphere", pos=[-0.03, 0.01, -0.06], size=[0.001],
-                                rgba=[1.0, 1.0, 1.0, 0.2], contype=1, conaffinity=1)
-        back_foot_attr_2 = dict(type="sphere", pos=[-0.03, -0.01, -0.06], size=[0.001],
-                                rgba=[1.0, 1.0, 1.0, 0.2], contype=1, conaffinity=1)
-        front_foot_attr_1 = dict(type="sphere", pos=[0.14, 0.03, -0.06], size=[0.001],
-                                 rgba=[1.0, 1.0, 1.0, 0.2], contype=1, conaffinity=1)
-        front_foot_attr_2 = dict(type="sphere", pos=[0.14, -0.03, -0.06], size=[0.001],
-                                 rgba=[1.0, 1.0, 1.0, 0.2], contype=1, conaffinity=1)
-
-        r_foot_b = xml_handle.find("body", "right_ankle_link")
-        r_foot_b.add("geom", name="right_foot1", **back_foot_attr_1)
-        r_foot_b.add("geom", name="right_foot2", **back_foot_attr_2)
-        r_foot_b.add("geom", name="right_foot3", **front_foot_attr_1)
-        r_foot_b.add("geom", name="right_foot4", **front_foot_attr_2)
-
-        r_foot_b = xml_handle.find("body", "left_ankle_link")
-        r_foot_b.add("geom", name="left_foot1", **back_foot_attr_1)
-        r_foot_b.add("geom", name="left_foot2", **back_foot_attr_2)
-        r_foot_b.add("geom", name="left_foot3", **front_foot_attr_1)
-        r_foot_b.add("geom", name="left_foot4", **front_foot_attr_2)
-=======
         # r_foot_b = xml_handle.find("body", "left_ankle_link")
         # r_foot_b.add("geom", name="left_foot1", **back_foot_attr_1)
         # r_foot_b.add("geom", name="left_foot2", **back_foot_attr_2)
         # r_foot_b.add("geom", name="left_foot3", **front_foot_attr_1)
         # r_foot_b.add("geom", name="left_foot4", **front_foot_attr_2)
->>>>>>> 52c89622
 
         # --- 2. disable all contacts in the collision geom class ---
         default = xml_handle.find_all("default")
